/*
 * SH-X3 Prototype Setup
 *
 *  Copyright (C) 2007 - 2009  Paul Mundt
 *
 * This file is subject to the terms and conditions of the GNU General Public
 * License.  See the file "COPYING" in the main directory of this archive
 * for more details.
 */
#include <linux/platform_device.h>
#include <linux/init.h>
#include <linux/serial.h>
#include <linux/serial_sci.h>
#include <linux/io.h>
#include <linux/sh_timer.h>
#include <asm/mmzone.h>

/*
 * This intentionally only registers SCIF ports 0, 1, and 3. SCIF 2
 * INTEVT values overlap with the FPU EXPEVT ones, requiring special
 * demuxing in the exception dispatch path.
 *
 * As this overlap is something that never should have made it in to
 * silicon in the first place, we just refuse to deal with the port at
 * all rather than adding infrastructure to hack around it.
 */
<<<<<<< HEAD
static struct plat_sci_port sci_platform_data[] = {
	{
		.mapbase	= 0xffc30000,
		.flags		= UPF_BOOT_AUTOCONF,
		.type		= PORT_SCIF,
		.irqs		= { 40, 41, 43, 42 },
	}, {
		.mapbase	= 0xffc40000,
		.flags		= UPF_BOOT_AUTOCONF,
		.type		= PORT_SCIF,
		.irqs		= { 44, 45, 47, 46 },
	}, {
		.mapbase	= 0xffc60000,
		.flags		= UPF_BOOT_AUTOCONF,
		.type		= PORT_SCIF,
		.irqs		= { 52, 53, 55, 54 },
	}, {
		.flags = 0,
	}
=======
static struct plat_sci_port scif0_platform_data = {
	.mapbase	= 0xffc30000,
	.flags		= UPF_BOOT_AUTOCONF,
	.type		= PORT_SCIF,
	.irqs		= { 40, 41, 43, 42 },
>>>>>>> 76e7461a
};

static struct platform_device scif0_device = {
	.name		= "sh-sci",
	.id		= 0,
	.dev		= {
		.platform_data	= &scif0_platform_data,
	},
};

static struct plat_sci_port scif1_platform_data = {
	.mapbase	= 0xffc40000,
	.flags		= UPF_BOOT_AUTOCONF,
	.type		= PORT_SCIF,
	.irqs		= { 44, 45, 47, 46 },
};

static struct platform_device scif1_device = {
	.name		= "sh-sci",
	.id		= 1,
	.dev		= {
		.platform_data	= &scif1_platform_data,
	},
};

static struct plat_sci_port scif2_platform_data = {
	.mapbase	= 0xffc60000,
	.flags		= UPF_BOOT_AUTOCONF,
	.type		= PORT_SCIF,
	.irqs		= { 52, 53, 55, 54 },
};

static struct platform_device scif2_device = {
	.name		= "sh-sci",
	.id		= 2,
	.dev		= {
		.platform_data	= &scif2_platform_data,
	},
};

static struct sh_timer_config tmu0_platform_data = {
	.name = "TMU0",
	.channel_offset = 0x04,
	.timer_bit = 0,
	.clk = "peripheral_clk",
	.clockevent_rating = 200,
};

static struct resource tmu0_resources[] = {
	[0] = {
		.name	= "TMU0",
		.start	= 0xffc10008,
		.end	= 0xffc10013,
		.flags	= IORESOURCE_MEM,
	},
	[1] = {
		.start	= 16,
		.flags	= IORESOURCE_IRQ,
	},
};

static struct platform_device tmu0_device = {
	.name		= "sh_tmu",
	.id		= 0,
	.dev = {
		.platform_data	= &tmu0_platform_data,
	},
	.resource	= tmu0_resources,
	.num_resources	= ARRAY_SIZE(tmu0_resources),
};

static struct sh_timer_config tmu1_platform_data = {
	.name = "TMU1",
	.channel_offset = 0x10,
	.timer_bit = 1,
	.clk = "peripheral_clk",
	.clocksource_rating = 200,
};

static struct resource tmu1_resources[] = {
	[0] = {
		.name	= "TMU1",
		.start	= 0xffc10014,
		.end	= 0xffc1001f,
		.flags	= IORESOURCE_MEM,
	},
	[1] = {
		.start	= 17,
		.flags	= IORESOURCE_IRQ,
	},
};

static struct platform_device tmu1_device = {
	.name		= "sh_tmu",
	.id		= 1,
	.dev = {
		.platform_data	= &tmu1_platform_data,
	},
	.resource	= tmu1_resources,
	.num_resources	= ARRAY_SIZE(tmu1_resources),
};

static struct sh_timer_config tmu2_platform_data = {
	.name = "TMU2",
	.channel_offset = 0x1c,
	.timer_bit = 2,
	.clk = "peripheral_clk",
};

static struct resource tmu2_resources[] = {
	[0] = {
		.name	= "TMU2",
		.start	= 0xffc10020,
		.end	= 0xffc1002f,
		.flags	= IORESOURCE_MEM,
	},
	[1] = {
		.start	= 18,
		.flags	= IORESOURCE_IRQ,
	},
};

static struct platform_device tmu2_device = {
	.name		= "sh_tmu",
	.id		= 2,
	.dev = {
		.platform_data	= &tmu2_platform_data,
	},
	.resource	= tmu2_resources,
	.num_resources	= ARRAY_SIZE(tmu2_resources),
};

static struct sh_timer_config tmu3_platform_data = {
	.name = "TMU3",
	.channel_offset = 0x04,
	.timer_bit = 0,
	.clk = "peripheral_clk",
};

static struct resource tmu3_resources[] = {
	[0] = {
		.name	= "TMU3",
		.start	= 0xffc20008,
		.end	= 0xffc20013,
		.flags	= IORESOURCE_MEM,
	},
	[1] = {
		.start	= 19,
		.flags	= IORESOURCE_IRQ,
	},
};

static struct platform_device tmu3_device = {
	.name		= "sh_tmu",
	.id		= 3,
	.dev = {
		.platform_data	= &tmu3_platform_data,
	},
	.resource	= tmu3_resources,
	.num_resources	= ARRAY_SIZE(tmu3_resources),
};

static struct sh_timer_config tmu4_platform_data = {
	.name = "TMU4",
	.channel_offset = 0x10,
	.timer_bit = 1,
	.clk = "peripheral_clk",
};

static struct resource tmu4_resources[] = {
	[0] = {
		.name	= "TMU4",
		.start	= 0xffc20014,
		.end	= 0xffc2001f,
		.flags	= IORESOURCE_MEM,
	},
	[1] = {
		.start	= 20,
		.flags	= IORESOURCE_IRQ,
	},
};

static struct platform_device tmu4_device = {
	.name		= "sh_tmu",
	.id		= 4,
	.dev = {
		.platform_data	= &tmu4_platform_data,
	},
	.resource	= tmu4_resources,
	.num_resources	= ARRAY_SIZE(tmu4_resources),
};

static struct sh_timer_config tmu5_platform_data = {
	.name = "TMU5",
	.channel_offset = 0x1c,
	.timer_bit = 2,
	.clk = "peripheral_clk",
};

static struct resource tmu5_resources[] = {
	[0] = {
		.name	= "TMU5",
		.start	= 0xffc20020,
		.end	= 0xffc2002b,
		.flags	= IORESOURCE_MEM,
	},
	[1] = {
		.start	= 21,
		.flags	= IORESOURCE_IRQ,
	},
};

static struct platform_device tmu5_device = {
	.name		= "sh_tmu",
	.id		= 5,
	.dev = {
		.platform_data	= &tmu5_platform_data,
	},
	.resource	= tmu5_resources,
	.num_resources	= ARRAY_SIZE(tmu5_resources),
};

static struct platform_device *shx3_early_devices[] __initdata = {
	&scif0_device,
	&scif1_device,
	&scif2_device,
	&tmu0_device,
	&tmu1_device,
	&tmu2_device,
	&tmu3_device,
	&tmu4_device,
	&tmu5_device,
};

static int __init shx3_devices_setup(void)
{
	return platform_add_devices(shx3_early_devices,
				   ARRAY_SIZE(shx3_early_devices));
}
arch_initcall(shx3_devices_setup);

void __init plat_early_device_setup(void)
{
	early_platform_add_devices(shx3_early_devices,
				   ARRAY_SIZE(shx3_early_devices));
}

enum {
	UNUSED = 0,

	/* interrupt sources */
	IRL_LLLL, IRL_LLLH, IRL_LLHL, IRL_LLHH,
	IRL_LHLL, IRL_LHLH, IRL_LHHL, IRL_LHHH,
	IRL_HLLL, IRL_HLLH, IRL_HLHL, IRL_HLHH,
	IRL_HHLL, IRL_HHLH, IRL_HHHL,
	IRQ0, IRQ1, IRQ2, IRQ3,
	HUDII,
	TMU0, TMU1, TMU2, TMU3, TMU4, TMU5,
	PCII0, PCII1, PCII2, PCII3, PCII4,
	PCII5, PCII6, PCII7, PCII8, PCII9,
	SCIF0_ERI, SCIF0_RXI, SCIF0_BRI, SCIF0_TXI,
	SCIF1_ERI, SCIF1_RXI, SCIF1_BRI, SCIF1_TXI,
	SCIF2_ERI, SCIF2_RXI, SCIF2_BRI, SCIF2_TXI,
	SCIF3_ERI, SCIF3_RXI, SCIF3_BRI, SCIF3_TXI,
	DMAC0_DMINT0, DMAC0_DMINT1, DMAC0_DMINT2, DMAC0_DMINT3,
	DMAC0_DMINT4, DMAC0_DMINT5, DMAC0_DMAE,
	DU,
	DMAC1_DMINT6, DMAC1_DMINT7, DMAC1_DMINT8, DMAC1_DMINT9,
	DMAC1_DMINT10, DMAC1_DMINT11, DMAC1_DMAE,
	IIC, VIN0, VIN1, VCORE0, ATAPI,
	DTU0, DTU1, DTU2, DTU3,
	FE0, FE1,
	GPIO0, GPIO1, GPIO2, GPIO3,
	PAM, IRM,
	INTICI0, INTICI1, INTICI2, INTICI3,
	INTICI4, INTICI5, INTICI6, INTICI7,

	/* interrupt groups */
	IRL, PCII56789, SCIF0, SCIF1, SCIF2, SCIF3,
	DMAC0, DMAC1,
};

static struct intc_vect vectors[] __initdata = {
	INTC_VECT(HUDII, 0x3e0),
	INTC_VECT(TMU0, 0x400), INTC_VECT(TMU1, 0x420),
	INTC_VECT(TMU2, 0x440), INTC_VECT(TMU3, 0x460),
	INTC_VECT(TMU4, 0x480), INTC_VECT(TMU5, 0x4a0),
	INTC_VECT(PCII0, 0x500), INTC_VECT(PCII1, 0x520),
	INTC_VECT(PCII2, 0x540), INTC_VECT(PCII3, 0x560),
	INTC_VECT(PCII4, 0x580), INTC_VECT(PCII5, 0x5a0),
	INTC_VECT(PCII6, 0x5c0), INTC_VECT(PCII7, 0x5e0),
	INTC_VECT(PCII8, 0x600), INTC_VECT(PCII9, 0x620),
	INTC_VECT(SCIF0_ERI, 0x700), INTC_VECT(SCIF0_RXI, 0x720),
	INTC_VECT(SCIF0_BRI, 0x740), INTC_VECT(SCIF0_TXI, 0x760),
	INTC_VECT(SCIF1_ERI, 0x780), INTC_VECT(SCIF1_RXI, 0x7a0),
	INTC_VECT(SCIF1_BRI, 0x7c0), INTC_VECT(SCIF1_TXI, 0x7e0),
	INTC_VECT(SCIF3_ERI, 0x880), INTC_VECT(SCIF3_RXI, 0x8a0),
	INTC_VECT(SCIF3_BRI, 0x8c0), INTC_VECT(SCIF3_TXI, 0x8e0),
	INTC_VECT(DMAC0_DMINT0, 0x900), INTC_VECT(DMAC0_DMINT1, 0x920),
	INTC_VECT(DMAC0_DMINT2, 0x940), INTC_VECT(DMAC0_DMINT3, 0x960),
	INTC_VECT(DMAC0_DMINT4, 0x980), INTC_VECT(DMAC0_DMINT5, 0x9a0),
	INTC_VECT(DMAC0_DMAE, 0x9c0),
	INTC_VECT(DU, 0x9e0),
	INTC_VECT(DMAC1_DMINT6, 0xa00), INTC_VECT(DMAC1_DMINT7, 0xa20),
	INTC_VECT(DMAC1_DMINT8, 0xa40), INTC_VECT(DMAC1_DMINT9, 0xa60),
	INTC_VECT(DMAC1_DMINT10, 0xa80), INTC_VECT(DMAC1_DMINT11, 0xaa0),
	INTC_VECT(DMAC1_DMAE, 0xac0),
	INTC_VECT(IIC, 0xae0),
	INTC_VECT(VIN0, 0xb00), INTC_VECT(VIN1, 0xb20),
	INTC_VECT(VCORE0, 0xb00), INTC_VECT(ATAPI, 0xb60),
	INTC_VECT(DTU0, 0xc00), INTC_VECT(DTU0, 0xc20),
	INTC_VECT(DTU0, 0xc40),
	INTC_VECT(DTU1, 0xc60), INTC_VECT(DTU1, 0xc80),
	INTC_VECT(DTU1, 0xca0),
	INTC_VECT(DTU2, 0xcc0), INTC_VECT(DTU2, 0xce0),
	INTC_VECT(DTU2, 0xd00),
	INTC_VECT(DTU3, 0xd20), INTC_VECT(DTU3, 0xd40),
	INTC_VECT(DTU3, 0xd60),
	INTC_VECT(FE0, 0xe00), INTC_VECT(FE1, 0xe20),
	INTC_VECT(GPIO0, 0xe40), INTC_VECT(GPIO1, 0xe60),
	INTC_VECT(GPIO2, 0xe80), INTC_VECT(GPIO3, 0xea0),
	INTC_VECT(PAM, 0xec0), INTC_VECT(IRM, 0xee0),
	INTC_VECT(INTICI0, 0xf00), INTC_VECT(INTICI1, 0xf20),
	INTC_VECT(INTICI2, 0xf40), INTC_VECT(INTICI3, 0xf60),
	INTC_VECT(INTICI4, 0xf80), INTC_VECT(INTICI5, 0xfa0),
	INTC_VECT(INTICI6, 0xfc0), INTC_VECT(INTICI7, 0xfe0),
};

static struct intc_group groups[] __initdata = {
	INTC_GROUP(IRL, IRL_LLLL, IRL_LLLH, IRL_LLHL, IRL_LLHH,
		   IRL_LHLL, IRL_LHLH, IRL_LHHL, IRL_LHHH,
		   IRL_HLLL, IRL_HLLH, IRL_HLHL, IRL_HLHH,
		   IRL_HHLL, IRL_HHLH, IRL_HHHL),
	INTC_GROUP(PCII56789, PCII5, PCII6, PCII7, PCII8, PCII9),
	INTC_GROUP(SCIF0, SCIF0_ERI, SCIF0_RXI, SCIF0_BRI, SCIF0_TXI),
	INTC_GROUP(SCIF1, SCIF1_ERI, SCIF1_RXI, SCIF1_BRI, SCIF1_TXI),
	INTC_GROUP(SCIF3, SCIF3_ERI, SCIF3_RXI, SCIF3_BRI, SCIF3_TXI),
	INTC_GROUP(DMAC0, DMAC0_DMINT0, DMAC0_DMINT1, DMAC0_DMINT2,
		   DMAC0_DMINT3, DMAC0_DMINT4, DMAC0_DMINT5, DMAC0_DMAE),
	INTC_GROUP(DMAC1, DMAC1_DMINT6, DMAC1_DMINT7, DMAC1_DMINT8,
		   DMAC1_DMINT9, DMAC1_DMINT10, DMAC1_DMINT11),
};

static struct intc_mask_reg mask_registers[] __initdata = {
	{ 0xfe410030, 0xfe410050, 32, /* CnINTMSK0 / CnINTMSKCLR0 */
	  { IRQ0, IRQ1, IRQ2, IRQ3 } },
	{ 0xfe410040, 0xfe410060, 32, /* CnINTMSK1 / CnINTMSKCLR1 */
	  { IRL } },
	{ 0xfe410820, 0xfe410850, 32, /* CnINT2MSK0 / CnINT2MSKCLR0 */
	  { FE1, FE0, 0, ATAPI, VCORE0, VIN1, VIN0, IIC,
	    DU, GPIO3, GPIO2, GPIO1, GPIO0, PAM, 0, 0,
	    0, 0, 0, 0, 0, 0, 0, 0, /* HUDI bits ignored */
	    0, TMU5, TMU4, TMU3, TMU2, TMU1, TMU0, 0, } },
	{ 0xfe410830, 0xfe410860, 32, /* CnINT2MSK1 / CnINT2MSKCLR1 */
	  { 0, 0, 0, 0, DTU3, DTU2, DTU1, DTU0, /* IRM bits ignored */
	    PCII9, PCII8, PCII7, PCII6, PCII5, PCII4, PCII3, PCII2,
	    PCII1, PCII0, DMAC1_DMAE, DMAC1_DMINT11,
	    DMAC1_DMINT10, DMAC1_DMINT9, DMAC1_DMINT8, DMAC1_DMINT7,
	    DMAC1_DMINT6, DMAC0_DMAE, DMAC0_DMINT5, DMAC0_DMINT4,
	    DMAC0_DMINT3, DMAC0_DMINT2, DMAC0_DMINT1, DMAC0_DMINT0 } },
	{ 0xfe410840, 0xfe410870, 32, /* CnINT2MSK2 / CnINT2MSKCLR2 */
	  { 0, 0, 0, 0, 0, 0, 0, 0, 0, 0, 0, 0, 0, 0, 0, 0,
	    SCIF3_TXI, SCIF3_BRI, SCIF3_RXI, SCIF3_ERI,
	    SCIF2_TXI, SCIF2_BRI, SCIF2_RXI, SCIF2_ERI,
	    SCIF1_TXI, SCIF1_BRI, SCIF1_RXI, SCIF1_ERI,
	    SCIF0_TXI, SCIF0_BRI, SCIF0_RXI, SCIF0_ERI } },
};

static struct intc_prio_reg prio_registers[] __initdata = {
	{ 0xfe410010, 0, 32, 4, /* INTPRI */ { IRQ0, IRQ1, IRQ2, IRQ3 } },

	{ 0xfe410800, 0, 32, 4, /* INT2PRI0 */ { 0, HUDII, TMU5, TMU4,
						 TMU3, TMU2, TMU1, TMU0 } },
	{ 0xfe410804, 0, 32, 4, /* INT2PRI1 */ { DTU3, DTU2, DTU1, DTU0,
						 SCIF3, SCIF2,
						 SCIF1, SCIF0 } },
	{ 0xfe410808, 0, 32, 4, /* INT2PRI2 */ { DMAC1, DMAC0,
						 PCII56789, PCII4,
						 PCII3, PCII2,
						 PCII1, PCII0 } },
	{ 0xfe41080c, 0, 32, 4, /* INT2PRI3 */ { FE1, FE0, ATAPI, VCORE0,
						 VIN1, VIN0, IIC, DU} },
	{ 0xfe410810, 0, 32, 4, /* INT2PRI4 */ { 0, 0, PAM, GPIO3,
						 GPIO2, GPIO1, GPIO0, IRM } },
	{ 0xfe410090, 0xfe4100a0, 32, 4, /* CnICIPRI / CnICIPRICLR */
	  { INTICI7, INTICI6, INTICI5, INTICI4,
	    INTICI3, INTICI2, INTICI1, INTICI0 }, INTC_SMP(4, 4) },
};

static DECLARE_INTC_DESC(intc_desc, "shx3", vectors, groups,
			 mask_registers, prio_registers, NULL);

/* Support for external interrupt pins in IRQ mode */
static struct intc_vect vectors_irq[] __initdata = {
	INTC_VECT(IRQ0, 0x240), INTC_VECT(IRQ1, 0x280),
	INTC_VECT(IRQ2, 0x2c0), INTC_VECT(IRQ3, 0x300),
};

static struct intc_sense_reg sense_registers[] __initdata = {
	{ 0xfe41001c, 32, 2, /* ICR1 */   { IRQ0, IRQ1, IRQ2, IRQ3 } },
};

static DECLARE_INTC_DESC(intc_desc_irq, "shx3-irq", vectors_irq, groups,
			 mask_registers, prio_registers, sense_registers);

/* External interrupt pins in IRL mode */
static struct intc_vect vectors_irl[] __initdata = {
	INTC_VECT(IRL_LLLL, 0x200), INTC_VECT(IRL_LLLH, 0x220),
	INTC_VECT(IRL_LLHL, 0x240), INTC_VECT(IRL_LLHH, 0x260),
	INTC_VECT(IRL_LHLL, 0x280), INTC_VECT(IRL_LHLH, 0x2a0),
	INTC_VECT(IRL_LHHL, 0x2c0), INTC_VECT(IRL_LHHH, 0x2e0),
	INTC_VECT(IRL_HLLL, 0x300), INTC_VECT(IRL_HLLH, 0x320),
	INTC_VECT(IRL_HLHL, 0x340), INTC_VECT(IRL_HLHH, 0x360),
	INTC_VECT(IRL_HHLL, 0x380), INTC_VECT(IRL_HHLH, 0x3a0),
	INTC_VECT(IRL_HHHL, 0x3c0),
};

static DECLARE_INTC_DESC(intc_desc_irl, "shx3-irl", vectors_irl, groups,
			 mask_registers, prio_registers, NULL);

void __init plat_irq_setup_pins(int mode)
{
	switch (mode) {
	case IRQ_MODE_IRQ:
		register_intc_controller(&intc_desc_irq);
		break;
	case IRQ_MODE_IRL3210:
		register_intc_controller(&intc_desc_irl);
		break;
	default:
		BUG();
	}
}

void __init plat_irq_setup(void)
{
	register_intc_controller(&intc_desc);
}

void __init plat_mem_setup(void)
{
	unsigned int nid = 1;

	/* Register CPU#0 URAM space as Node 1 */
	setup_bootmem_node(nid++, 0x145f0000, 0x14610000);	/* CPU0 */

#if 0
	/* XXX: Not yet.. */
	setup_bootmem_node(nid++, 0x14df0000, 0x14e10000);	/* CPU1 */
	setup_bootmem_node(nid++, 0x155f0000, 0x15610000);	/* CPU2 */
	setup_bootmem_node(nid++, 0x15df0000, 0x15e10000);	/* CPU3 */
#endif

	setup_bootmem_node(nid++, 0x16000000, 0x16020000);	/* CSM */
}<|MERGE_RESOLUTION|>--- conflicted
+++ resolved
@@ -24,33 +24,11 @@
  * silicon in the first place, we just refuse to deal with the port at
  * all rather than adding infrastructure to hack around it.
  */
-<<<<<<< HEAD
-static struct plat_sci_port sci_platform_data[] = {
-	{
-		.mapbase	= 0xffc30000,
-		.flags		= UPF_BOOT_AUTOCONF,
-		.type		= PORT_SCIF,
-		.irqs		= { 40, 41, 43, 42 },
-	}, {
-		.mapbase	= 0xffc40000,
-		.flags		= UPF_BOOT_AUTOCONF,
-		.type		= PORT_SCIF,
-		.irqs		= { 44, 45, 47, 46 },
-	}, {
-		.mapbase	= 0xffc60000,
-		.flags		= UPF_BOOT_AUTOCONF,
-		.type		= PORT_SCIF,
-		.irqs		= { 52, 53, 55, 54 },
-	}, {
-		.flags = 0,
-	}
-=======
 static struct plat_sci_port scif0_platform_data = {
 	.mapbase	= 0xffc30000,
 	.flags		= UPF_BOOT_AUTOCONF,
 	.type		= PORT_SCIF,
 	.irqs		= { 40, 41, 43, 42 },
->>>>>>> 76e7461a
 };
 
 static struct platform_device scif0_device = {
