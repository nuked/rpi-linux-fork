--- conflicted
+++ resolved
@@ -92,11 +92,7 @@
 #endif
 
 /* sd, scsi core and power management need to coordinate flushing async actions */
-<<<<<<< HEAD
-LIST_HEAD(scsi_sd_probe_domain);
-=======
 ASYNC_DOMAIN(scsi_sd_probe_domain);
->>>>>>> 0d7614f0
 EXPORT_SYMBOL(scsi_sd_probe_domain);
 
 /* NB: These are exposed through /proc/scsi/scsi and form part of the ABI.
