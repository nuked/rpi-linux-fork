/*******************************************************************************

  Intel 10 Gigabit PCI Express Linux driver
  Copyright(c) 1999 - 2011 Intel Corporation.

  This program is free software; you can redistribute it and/or modify it
  under the terms and conditions of the GNU General Public License,
  version 2, as published by the Free Software Foundation.

  This program is distributed in the hope it will be useful, but WITHOUT
  ANY WARRANTY; without even the implied warranty of MERCHANTABILITY or
  FITNESS FOR A PARTICULAR PURPOSE.  See the GNU General Public License for
  more details.

  You should have received a copy of the GNU General Public License along with
  this program; if not, write to the Free Software Foundation, Inc.,
  51 Franklin St - Fifth Floor, Boston, MA 02110-1301 USA.

  The full GNU General Public License is included in this distribution in
  the file called "COPYING".

  Contact Information:
  e1000-devel Mailing List <e1000-devel@lists.sourceforge.net>
  Intel Corporation, 5200 N.E. Elam Young Parkway, Hillsboro, OR 97124-6497

*******************************************************************************/

#include "ixgbe.h"
#include "ixgbe_type.h"
#include "ixgbe_dcb.h"
#include "ixgbe_dcb_82599.h"

/**
 * ixgbe_dcb_config_packet_buffers_82599 - Configure DCB packet buffers
 * @hw: pointer to hardware structure
 * @rx_pba: method to distribute packet buffer
 *
 * Configure packet buffers for DCB mode.
 */
static s32 ixgbe_dcb_config_packet_buffers_82599(struct ixgbe_hw *hw, u8 rx_pba)
{
	int num_tcs = IXGBE_MAX_PACKET_BUFFERS;
	u32 rx_pb_size = hw->mac.rx_pb_size << IXGBE_RXPBSIZE_SHIFT;
	u32 rxpktsize;
	u32 txpktsize;
	u32 txpbthresh;
	u8  i = 0;

<<<<<<< HEAD
	/* Setup Rx packet buffer sizes */
	switch (rx_pba) {
	case pba_80_48:
		/* Setup the first four at 80KB */
		value = IXGBE_RXPBSIZE_80KB;
		for (; i < 4; i++)
			IXGBE_WRITE_REG(hw, IXGBE_RXPBSIZE(i), value);
		/* Setup the last four at 48KB...don't re-init i */
		value = IXGBE_RXPBSIZE_48KB;
		/* Fall Through */
	case pba_equal:
	default:
		for (; i < IXGBE_MAX_PACKET_BUFFERS; i++)
			IXGBE_WRITE_REG(hw, IXGBE_RXPBSIZE(i), value);

		/* Setup Tx packet buffer sizes */
		for (i = 0; i < IXGBE_MAX_PACKET_BUFFERS; i++) {
			IXGBE_WRITE_REG(hw, IXGBE_TXPBSIZE(i),
			                IXGBE_TXPBSIZE_20KB);
			IXGBE_WRITE_REG(hw, IXGBE_TXPBTHRESH(i),
			                IXGBE_TXPBTHRESH_DCB);
		}
		break;
=======
	/*
	 * This really means configure the first half of the TCs
	 * (Traffic Classes) to use 5/8 of the Rx packet buffer
	 * space.  To determine the size of the buffer for each TC,
	 * we are multiplying the average size by 5/4 and applying
	 * it to half of the traffic classes.
	 */
	if (rx_pba == pba_80_48) {
		rxpktsize = (rx_pb_size * 5) / (num_tcs * 4);
		rx_pb_size -= rxpktsize * (num_tcs / 2);
		for (; i < (num_tcs / 2); i++)
			IXGBE_WRITE_REG(hw, IXGBE_RXPBSIZE(i), rxpktsize);
>>>>>>> d762f438
	}

	/* Divide the remaining Rx packet buffer evenly among the TCs */
	rxpktsize = rx_pb_size / (num_tcs - i);
	for (; i < num_tcs; i++)
		IXGBE_WRITE_REG(hw, IXGBE_RXPBSIZE(i), rxpktsize);

	/*
	 * Setup Tx packet buffer and threshold equally for all TCs
	 * TXPBTHRESH register is set in K so divide by 1024 and subtract
	 * 10 since the largest packet we support is just over 9K.
	 */
	txpktsize = IXGBE_TXPBSIZE_MAX / num_tcs;
	txpbthresh = (txpktsize / 1024) - IXGBE_TXPKT_SIZE_MAX;
	for (i = 0; i < num_tcs; i++) {
		IXGBE_WRITE_REG(hw, IXGBE_TXPBSIZE(i), txpktsize);
		IXGBE_WRITE_REG(hw, IXGBE_TXPBTHRESH(i), txpbthresh);
	}

	/* Clear unused TCs, if any, to zero buffer size*/
	for (; i < MAX_TRAFFIC_CLASS; i++) {
		IXGBE_WRITE_REG(hw, IXGBE_RXPBSIZE(i), 0);
		IXGBE_WRITE_REG(hw, IXGBE_TXPBSIZE(i), 0);
		IXGBE_WRITE_REG(hw, IXGBE_TXPBTHRESH(i), 0);
	}

	return 0;
}

/**
 * ixgbe_dcb_config_rx_arbiter_82599 - Config Rx Data arbiter
 * @hw: pointer to hardware structure
 * @refill: refill credits index by traffic class
 * @max: max credits index by traffic class
 * @bwg_id: bandwidth grouping indexed by traffic class
 * @prio_type: priority type indexed by traffic class
 *
 * Configure Rx Packet Arbiter and credits for each traffic class.
 */
s32 ixgbe_dcb_config_rx_arbiter_82599(struct ixgbe_hw *hw,
				      u16 *refill,
				      u16 *max,
				      u8 *bwg_id,
				      u8 *prio_type,
				      u8 *prio_tc)
{
	u32    reg           = 0;
	u32    credit_refill = 0;
	u32    credit_max    = 0;
	u8     i             = 0;

	/*
	 * Disable the arbiter before changing parameters
	 * (always enable recycle mode; WSP)
	 */
	reg = IXGBE_RTRPCS_RRM | IXGBE_RTRPCS_RAC | IXGBE_RTRPCS_ARBDIS;
	IXGBE_WRITE_REG(hw, IXGBE_RTRPCS, reg);

	/* Map all traffic classes to their UP, 1 to 1 */
	reg = 0;
	for (i = 0; i < MAX_TRAFFIC_CLASS; i++)
		reg |= (prio_tc[i] << (i * IXGBE_RTRUP2TC_UP_SHIFT));
	IXGBE_WRITE_REG(hw, IXGBE_RTRUP2TC, reg);

	/* Configure traffic class credits and priority */
	for (i = 0; i < MAX_TRAFFIC_CLASS; i++) {
		credit_refill = refill[i];
		credit_max    = max[i];
		reg = credit_refill | (credit_max << IXGBE_RTRPT4C_MCL_SHIFT);

		reg |= (u32)(bwg_id[i]) << IXGBE_RTRPT4C_BWG_SHIFT;

		if (prio_type[i] == prio_link)
			reg |= IXGBE_RTRPT4C_LSP;

		IXGBE_WRITE_REG(hw, IXGBE_RTRPT4C(i), reg);
	}

	/*
	 * Configure Rx packet plane (recycle mode; WSP) and
	 * enable arbiter
	 */
	reg = IXGBE_RTRPCS_RRM | IXGBE_RTRPCS_RAC;
	IXGBE_WRITE_REG(hw, IXGBE_RTRPCS, reg);

	return 0;
}

/**
 * ixgbe_dcb_config_tx_desc_arbiter_82599 - Config Tx Desc. arbiter
 * @hw: pointer to hardware structure
 * @refill: refill credits index by traffic class
 * @max: max credits index by traffic class
 * @bwg_id: bandwidth grouping indexed by traffic class
 * @prio_type: priority type indexed by traffic class
 *
 * Configure Tx Descriptor Arbiter and credits for each traffic class.
 */
s32 ixgbe_dcb_config_tx_desc_arbiter_82599(struct ixgbe_hw *hw,
					   u16 *refill,
					   u16 *max,
					   u8 *bwg_id,
					   u8 *prio_type)
{
	u32    reg, max_credits;
	u8     i;

	/* Clear the per-Tx queue credits; we use per-TC instead */
	for (i = 0; i < 128; i++) {
		IXGBE_WRITE_REG(hw, IXGBE_RTTDQSEL, i);
		IXGBE_WRITE_REG(hw, IXGBE_RTTDT1C, 0);
	}

	/* Configure traffic class credits and priority */
	for (i = 0; i < MAX_TRAFFIC_CLASS; i++) {
		max_credits = max[i];
		reg = max_credits << IXGBE_RTTDT2C_MCL_SHIFT;
		reg |= refill[i];
		reg |= (u32)(bwg_id[i]) << IXGBE_RTTDT2C_BWG_SHIFT;

		if (prio_type[i] == prio_group)
			reg |= IXGBE_RTTDT2C_GSP;

		if (prio_type[i] == prio_link)
			reg |= IXGBE_RTTDT2C_LSP;

		IXGBE_WRITE_REG(hw, IXGBE_RTTDT2C(i), reg);
	}

	/*
	 * Configure Tx descriptor plane (recycle mode; WSP) and
	 * enable arbiter
	 */
	reg = IXGBE_RTTDCS_TDPAC | IXGBE_RTTDCS_TDRM;
	IXGBE_WRITE_REG(hw, IXGBE_RTTDCS, reg);

	return 0;
}

/**
 * ixgbe_dcb_config_tx_data_arbiter_82599 - Config Tx Data arbiter
 * @hw: pointer to hardware structure
 * @refill: refill credits index by traffic class
 * @max: max credits index by traffic class
 * @bwg_id: bandwidth grouping indexed by traffic class
 * @prio_type: priority type indexed by traffic class
 *
 * Configure Tx Packet Arbiter and credits for each traffic class.
 */
s32 ixgbe_dcb_config_tx_data_arbiter_82599(struct ixgbe_hw *hw,
					   u16 *refill,
					   u16 *max,
					   u8 *bwg_id,
					   u8 *prio_type,
					   u8 *prio_tc)
{
	u32 reg;
	u8 i;

	/*
	 * Disable the arbiter before changing parameters
	 * (always enable recycle mode; SP; arb delay)
	 */
	reg = IXGBE_RTTPCS_TPPAC | IXGBE_RTTPCS_TPRM |
	      (IXGBE_RTTPCS_ARBD_DCB << IXGBE_RTTPCS_ARBD_SHIFT) |
	      IXGBE_RTTPCS_ARBDIS;
	IXGBE_WRITE_REG(hw, IXGBE_RTTPCS, reg);

	/* Map all traffic classes to their UP, 1 to 1 */
	reg = 0;
	for (i = 0; i < MAX_TRAFFIC_CLASS; i++)
		reg |= (prio_tc[i] << (i * IXGBE_RTTUP2TC_UP_SHIFT));
	IXGBE_WRITE_REG(hw, IXGBE_RTTUP2TC, reg);

	/* Configure traffic class credits and priority */
	for (i = 0; i < MAX_TRAFFIC_CLASS; i++) {
		reg = refill[i];
		reg |= (u32)(max[i]) << IXGBE_RTTPT2C_MCL_SHIFT;
		reg |= (u32)(bwg_id[i]) << IXGBE_RTTPT2C_BWG_SHIFT;

		if (prio_type[i] == prio_group)
			reg |= IXGBE_RTTPT2C_GSP;

		if (prio_type[i] == prio_link)
			reg |= IXGBE_RTTPT2C_LSP;

		IXGBE_WRITE_REG(hw, IXGBE_RTTPT2C(i), reg);
	}

	/*
	 * Configure Tx packet plane (recycle mode; SP; arb delay) and
	 * enable arbiter
	 */
	reg = IXGBE_RTTPCS_TPPAC | IXGBE_RTTPCS_TPRM |
	      (IXGBE_RTTPCS_ARBD_DCB << IXGBE_RTTPCS_ARBD_SHIFT);
	IXGBE_WRITE_REG(hw, IXGBE_RTTPCS, reg);

	return 0;
}

/**
 * ixgbe_dcb_config_pfc_82599 - Configure priority flow control
 * @hw: pointer to hardware structure
 * @pfc_en: enabled pfc bitmask
 *
 * Configure Priority Flow Control (PFC) for each traffic class.
 */
s32 ixgbe_dcb_config_pfc_82599(struct ixgbe_hw *hw, u8 pfc_en)
{
	u32 i, reg, rx_pba_size;

	/* Configure PFC Tx thresholds per TC */
	for (i = 0; i < MAX_TRAFFIC_CLASS; i++) {
		int enabled = pfc_en & (1 << i);
		rx_pba_size = IXGBE_READ_REG(hw, IXGBE_RXPBSIZE(i));
		rx_pba_size >>= IXGBE_RXPBSIZE_SHIFT;

		reg = (rx_pba_size - hw->fc.low_water) << 10;

		if (enabled)
			reg |= IXGBE_FCRTL_XONE;
		IXGBE_WRITE_REG(hw, IXGBE_FCRTL_82599(i), reg);

		reg = (rx_pba_size - hw->fc.high_water) << 10;
		if (enabled)
			reg |= IXGBE_FCRTH_FCEN;
		IXGBE_WRITE_REG(hw, IXGBE_FCRTH_82599(i), reg);
	}

	if (pfc_en) {
		/* Configure pause time (2 TCs per register) */
		reg = hw->fc.pause_time | (hw->fc.pause_time << 16);
		for (i = 0; i < (MAX_TRAFFIC_CLASS / 2); i++)
			IXGBE_WRITE_REG(hw, IXGBE_FCTTV(i), reg);

		/* Configure flow control refresh threshold value */
		IXGBE_WRITE_REG(hw, IXGBE_FCRTV, hw->fc.pause_time / 2);

<<<<<<< HEAD

		reg = IXGBE_FCCFG_TFCE_PRIORITY;
		IXGBE_WRITE_REG(hw, IXGBE_FCCFG, reg);
		/*
		 * Enable Receive PFC
		 * We will always honor XOFF frames we receive when
		 * we are in PFC mode.
		 */
		reg = IXGBE_READ_REG(hw, IXGBE_MFLCN);
		reg &= ~IXGBE_MFLCN_RFCE;
		reg |= IXGBE_MFLCN_RPFCE | IXGBE_MFLCN_DPF;
		IXGBE_WRITE_REG(hw, IXGBE_MFLCN, reg);

	} else {
		for (i = 0; i < MAX_TRAFFIC_CLASS; i++)
			hw->mac.ops.fc_enable(hw, i);
	}

=======

		reg = IXGBE_FCCFG_TFCE_PRIORITY;
		IXGBE_WRITE_REG(hw, IXGBE_FCCFG, reg);
		/*
		 * Enable Receive PFC
		 * 82599 will always honor XOFF frames we receive when
		 * we are in PFC mode however X540 only honors enabled
		 * traffic classes.
		 */
		reg = IXGBE_READ_REG(hw, IXGBE_MFLCN);
		reg &= ~IXGBE_MFLCN_RFCE;
		reg |= IXGBE_MFLCN_RPFCE | IXGBE_MFLCN_DPF;

		if (hw->mac.type == ixgbe_mac_X540)
			reg |= pfc_en << IXGBE_MFLCN_RPFCE_SHIFT;

		IXGBE_WRITE_REG(hw, IXGBE_MFLCN, reg);

	} else {
		for (i = 0; i < MAX_TRAFFIC_CLASS; i++)
			hw->mac.ops.fc_enable(hw, i);
	}

>>>>>>> d762f438
	return 0;
}

/**
 * ixgbe_dcb_config_tc_stats_82599 - Config traffic class statistics
 * @hw: pointer to hardware structure
 *
 * Configure queue statistics registers, all queues belonging to same traffic
 * class uses a single set of queue statistics counters.
 */
static s32 ixgbe_dcb_config_tc_stats_82599(struct ixgbe_hw *hw)
{
	u32 reg = 0;
	u8  i   = 0;

	/*
	 * Receive Queues stats setting
	 * 32 RQSMR registers, each configuring 4 queues.
	 * Set all 16 queues of each TC to the same stat
	 * with TC 'n' going to stat 'n'.
	 */
	for (i = 0; i < 32; i++) {
		reg = 0x01010101 * (i / 4);
		IXGBE_WRITE_REG(hw, IXGBE_RQSMR(i), reg);
	}
	/*
	 * Transmit Queues stats setting
	 * 32 TQSM registers, each controlling 4 queues.
	 * Set all queues of each TC to the same stat
	 * with TC 'n' going to stat 'n'.
	 * Tx queues are allocated non-uniformly to TCs:
	 * 32, 32, 16, 16, 8, 8, 8, 8.
	 */
	for (i = 0; i < 32; i++) {
		if (i < 8)
			reg = 0x00000000;
		else if (i < 16)
			reg = 0x01010101;
		else if (i < 20)
			reg = 0x02020202;
		else if (i < 24)
			reg = 0x03030303;
		else if (i < 26)
			reg = 0x04040404;
		else if (i < 28)
			reg = 0x05050505;
		else if (i < 30)
			reg = 0x06060606;
		else
			reg = 0x07070707;
		IXGBE_WRITE_REG(hw, IXGBE_TQSM(i), reg);
	}

	return 0;
}

/**
 * ixgbe_dcb_config_82599 - Configure general DCB parameters
 * @hw: pointer to hardware structure
 *
 * Configure general DCB parameters.
 */
static s32 ixgbe_dcb_config_82599(struct ixgbe_hw *hw)
{
	u32 reg;
	u32 q;

	/* Disable the Tx desc arbiter so that MTQC can be changed */
	reg = IXGBE_READ_REG(hw, IXGBE_RTTDCS);
	reg |= IXGBE_RTTDCS_ARBDIS;
	IXGBE_WRITE_REG(hw, IXGBE_RTTDCS, reg);

	/* Enable DCB for Rx with 8 TCs */
	reg = IXGBE_READ_REG(hw, IXGBE_MRQC);
	switch (reg & IXGBE_MRQC_MRQE_MASK) {
	case 0:
	case IXGBE_MRQC_RT4TCEN:
		/* RSS disabled cases */
		reg = (reg & ~IXGBE_MRQC_MRQE_MASK) | IXGBE_MRQC_RT8TCEN;
		break;
	case IXGBE_MRQC_RSSEN:
	case IXGBE_MRQC_RTRSS4TCEN:
		/* RSS enabled cases */
		reg = (reg & ~IXGBE_MRQC_MRQE_MASK) | IXGBE_MRQC_RTRSS8TCEN;
		break;
	default:
		/* Unsupported value, assume stale data, overwrite no RSS */
		reg = (reg & ~IXGBE_MRQC_MRQE_MASK) | IXGBE_MRQC_RT8TCEN;
	}
	IXGBE_WRITE_REG(hw, IXGBE_MRQC, reg);

	/* Enable DCB for Tx with 8 TCs */
	reg = IXGBE_MTQC_RT_ENA | IXGBE_MTQC_8TC_8TQ;
	IXGBE_WRITE_REG(hw, IXGBE_MTQC, reg);

	/* Disable drop for all queues */
	for (q = 0; q < 128; q++)
		IXGBE_WRITE_REG(hw, IXGBE_QDE, q << IXGBE_QDE_IDX_SHIFT);

	/* Enable the Tx desc arbiter */
	reg = IXGBE_READ_REG(hw, IXGBE_RTTDCS);
	reg &= ~IXGBE_RTTDCS_ARBDIS;
	IXGBE_WRITE_REG(hw, IXGBE_RTTDCS, reg);

	/* Enable Security TX Buffer IFG for DCB */
	reg = IXGBE_READ_REG(hw, IXGBE_SECTXMINIFG);
	reg |= IXGBE_SECTX_DCB;
	IXGBE_WRITE_REG(hw, IXGBE_SECTXMINIFG, reg);

	return 0;
}

/**
 * ixgbe_dcb_hw_config_82599 - Configure and enable DCB
 * @hw: pointer to hardware structure
 * @rx_pba: method to distribute packet buffer
 * @refill: refill credits index by traffic class
 * @max: max credits index by traffic class
 * @bwg_id: bandwidth grouping indexed by traffic class
 * @prio_type: priority type indexed by traffic class
 * @pfc_en: enabled pfc bitmask
 *
 * Configure dcb settings and enable dcb mode.
 */
s32 ixgbe_dcb_hw_config_82599(struct ixgbe_hw *hw,
			      u8 rx_pba, u8 pfc_en, u16 *refill,
			      u16 *max, u8 *bwg_id, u8 *prio_type, u8 *prio_tc)
{
	ixgbe_dcb_config_packet_buffers_82599(hw, rx_pba);
	ixgbe_dcb_config_82599(hw);
	ixgbe_dcb_config_rx_arbiter_82599(hw, refill, max, bwg_id,
					  prio_type, prio_tc);
	ixgbe_dcb_config_tx_desc_arbiter_82599(hw, refill, max,
					       bwg_id, prio_type);
	ixgbe_dcb_config_tx_data_arbiter_82599(hw, refill, max,
					       bwg_id, prio_type, prio_tc);
	ixgbe_dcb_config_pfc_82599(hw, pfc_en);
	ixgbe_dcb_config_tc_stats_82599(hw);

	return 0;
}
<|MERGE_RESOLUTION|>--- conflicted
+++ resolved
@@ -46,31 +46,6 @@
 	u32 txpbthresh;
 	u8  i = 0;
 
-<<<<<<< HEAD
-	/* Setup Rx packet buffer sizes */
-	switch (rx_pba) {
-	case pba_80_48:
-		/* Setup the first four at 80KB */
-		value = IXGBE_RXPBSIZE_80KB;
-		for (; i < 4; i++)
-			IXGBE_WRITE_REG(hw, IXGBE_RXPBSIZE(i), value);
-		/* Setup the last four at 48KB...don't re-init i */
-		value = IXGBE_RXPBSIZE_48KB;
-		/* Fall Through */
-	case pba_equal:
-	default:
-		for (; i < IXGBE_MAX_PACKET_BUFFERS; i++)
-			IXGBE_WRITE_REG(hw, IXGBE_RXPBSIZE(i), value);
-
-		/* Setup Tx packet buffer sizes */
-		for (i = 0; i < IXGBE_MAX_PACKET_BUFFERS; i++) {
-			IXGBE_WRITE_REG(hw, IXGBE_TXPBSIZE(i),
-			                IXGBE_TXPBSIZE_20KB);
-			IXGBE_WRITE_REG(hw, IXGBE_TXPBTHRESH(i),
-			                IXGBE_TXPBTHRESH_DCB);
-		}
-		break;
-=======
 	/*
 	 * This really means configure the first half of the TCs
 	 * (Traffic Classes) to use 5/8 of the Rx packet buffer
@@ -83,7 +58,6 @@
 		rx_pb_size -= rxpktsize * (num_tcs / 2);
 		for (; i < (num_tcs / 2); i++)
 			IXGBE_WRITE_REG(hw, IXGBE_RXPBSIZE(i), rxpktsize);
->>>>>>> d762f438
 	}
 
 	/* Divide the remaining Rx packet buffer evenly among the TCs */
@@ -322,26 +296,6 @@
 		/* Configure flow control refresh threshold value */
 		IXGBE_WRITE_REG(hw, IXGBE_FCRTV, hw->fc.pause_time / 2);
 
-<<<<<<< HEAD
-
-		reg = IXGBE_FCCFG_TFCE_PRIORITY;
-		IXGBE_WRITE_REG(hw, IXGBE_FCCFG, reg);
-		/*
-		 * Enable Receive PFC
-		 * We will always honor XOFF frames we receive when
-		 * we are in PFC mode.
-		 */
-		reg = IXGBE_READ_REG(hw, IXGBE_MFLCN);
-		reg &= ~IXGBE_MFLCN_RFCE;
-		reg |= IXGBE_MFLCN_RPFCE | IXGBE_MFLCN_DPF;
-		IXGBE_WRITE_REG(hw, IXGBE_MFLCN, reg);
-
-	} else {
-		for (i = 0; i < MAX_TRAFFIC_CLASS; i++)
-			hw->mac.ops.fc_enable(hw, i);
-	}
-
-=======
 
 		reg = IXGBE_FCCFG_TFCE_PRIORITY;
 		IXGBE_WRITE_REG(hw, IXGBE_FCCFG, reg);
@@ -365,7 +319,6 @@
 			hw->mac.ops.fc_enable(hw, i);
 	}
 
->>>>>>> d762f438
 	return 0;
 }
 
